# Changelog

This file documents recent notable changes to this project. The format of this
file is based on [Keep a Changelog](https://keepachangelog.com/en/1.0.0/), and
this project adheres to [Semantic
Versioning](https://semver.org/spec/v2.0.0.html).

## [Unreleased]

### Changed

<<<<<<< HEAD
- Changed margin between `CheckBox`.
=======
- Replaced `Png` images with `Svg` images for Clumit theme.
>>>>>>> 44165b86

## [0.9.2] - 2024-10-07

### Added

- Applied Clumit theme to `WholeList`,`Tag`, `HostNetworkHtml`, `Modal`, and
  `SelectComplex`.
- Added support for `InputType::Text` in the `view_checkbox` method.
- Applied the Clumit theme to `Input`, `WholeList`, `SelectMini`, and `Radio`
  components.

### Changed

- Changed to hide the `Essential::title` when it is empty.

### Fixed

- Fixed a bug with incorrect page number display in pagination.
- Added the `role` attribute to the `radio` and `checkbox` elements implemented
  with `div` tags, which will enhance web accessibility.

## [0.9.1] - 2024-07-18

### Added

- Added `MoreActionBasic` to `SelectMiniKind` in `SelectMini`.
- Added correct CSS styling for `MoreActionBasic` for `SelectMini`.
- Applied Clumit theme to `Radio`, `CheckBox`, `TabMenu`, `Modal`.
- Added `Svg` to fetch and display a SVG file.
- Added `cc-password` feature in `Cargo.toml`.
- Applied Clumit theme to `Sort`, `SelectMini`, `SelectSearchable`, `Input`,
  `view_asterisk`, `Notification`.

### Fixed

- Fixed the wrong directory of delete-x.png file from `frotary`
  to `frontary` in `theme.css`.
- Fixed `Modal` error for title header.

### Changed

- Applied `cargo fmt` with `--config group_imports=StdExternalCrate` for
  consistent import grouping.
- Updated CI process to include `--config group_imports=StdExternalCrate`
  with the `cargo fmt -- --check` command for enforcing import grouping rules.
- Changed `expect` message in `text` macro to show the invalid key name
  if `test` feature is enabled
- Removed the scrollbar in `WholeList` and adjusted the width size for
  `TabMenu`.

## [0.9.0] - 2024-04-11

### Changed

- Updated Yew to 0.21.0

## [0.8.2] - 2024-02-13

### Changed

- Add `Debug` to `PagesInfo` in order to support unit tests.

## [0.8.1] - 2023-11-20

### Changed

- Support dynamic titles of `CheckBox` which are not included language files.

## [0.8.0] - 2023-11-17

### Changed

- Changed `InputEssential::title` to a `String` type.

## [0.7.5] - 2023-09-19

### Fixed

- Fixed `SelectSingle` and `SelectMini` component to compare what value the
  user has selected with the pre-shortened value of the item selected instead
  of the shortend value.

## [0.7.4] - 2023-09-12

### Changed

- Changed `SelectSingle` and `SelectMini` component to display what value
  the user has selected and adjusted height.

## [0.7.3] - 2023-09-07

### Fixed

- Use `readonly` instead of `disabled` in `input` for others than Safari.

## [0.7.2] - 2023-07-21

### Added

- Added `disable` prop in `Pages` component.

## [0.7.1] - 2023-07-05

### Fixed

- Check if inputs of `IpRangeInput` and `PortRangeInput` have valid ranges.

## [0.7.0] - 2023-05-17

### Added

- Added `IpRangeInput`, `PortRangeInput`, and `TextInput` to get range and
  single inputs and not rely on `Input` component with `enable_bool_pop_up`
  prop.

### Removed

- Removed `enable_bool_pop_up` prop from `Input` component.

## [0.6.0] - 2023-05-02

### Changed

- Separate `NetworkItem` from `Item`.

## [0.5.2] - 2023-04-19

### Fixed

- Check if an HTML element still exists to avoid a null pointer in JS code.

## [0.5.1] - 2023-04-19

### Fixed

- Fix a bug where tag area gets hidden when edit-related icons are clicked.

## [0.5.0] - 2023-03-28

### Changed

- Updated Yew to 0.20.

## [0.4.1] - 2023-03-02

### Changed

- Make multiple `<Tag>`s available at the same time without `<Input>`.

### Security

- Turned off the default features of chrono that might casue SEGFAULT. See
  [RUSTSEC-2020-0071](https://rustsec.org/advisories/RUSTSEC-2020-0071)
  for details.

## [0.4.0] - 2023-01-24

### Changed

- The main colors are defined as global variables in css for applying themes.

## [0.3.0] - 2023-01-09

### Added

- `InputType::Group`, `InputItem::Group`, and `ListItem::Group`
- `InputType::Comparison`, `InputItem::Comparison`, and `ListItem::Comparison`
- `InputType::VecSelect`, `InputItem::VecSelect`, and `ListItem::VecSelect`

### Changed

- Change `String` with `ViewString` in `SelectSingle` and `SelectMultiple`.

## [0.2.0] - 2022-11-27

### Changed

- Make `WholeList::Props::data_type` optionable.
- Enable `DisplayInfo` to include information of multi lines.

## [0.1.1] - 2022-11-02

### Fixed

- Fixed build with Rust 1.65.

## [0.1.0] - 2022-11-01

### Added

- Initial release.

[Unreleased]: https://github.com/aicers/frontary/compare/0.9.2...main
[0.9.2]: https://github.com/aicers/frontary/compare/0.9.1...0.9.2
[0.9.1]: https://github.com/aicers/frontary/compare/0.9.0...0.9.1
[0.9.0]: https://github.com/aicers/frontary/compare/0.8.2...0.9.0
[0.8.2]: https://github.com/aicers/frontary/compare/0.8.1...0.8.2
[0.8.1]: https://github.com/aicers/frontary/compare/0.8.0...0.8.1
[0.8.0]: https://github.com/aicers/frontary/compare/0.7.5...0.8.0
[0.7.5]: https://github.com/aicers/frontary/compare/0.7.4...0.7.5
[0.7.4]: https://github.com/aicers/frontary/compare/0.7.3...0.7.4
[0.7.3]: https://github.com/aicers/frontary/compare/0.7.2...0.7.3
[0.7.2]: https://github.com/aicers/frontary/compare/0.7.1...0.7.2
[0.7.1]: https://github.com/aicers/frontary/compare/0.7.0...0.7.1
[0.7.0]: https://github.com/aicers/frontary/compare/0.6.0...0.7.0
[0.6.0]: https://github.com/aicers/frontary/compare/0.5.1...0.6.0
[0.5.1]: https://github.com/aicers/frontary/compare/0.5.0...0.5.1
[0.5.0]: https://github.com/aicers/frontary/compare/0.4.1...0.5.0
[0.4.1]: https://github.com/aicers/frontary/compare/0.4.0...0.4.1
[0.4.0]: https://github.com/aicers/frontary/compare/0.3.0...0.4.0
[0.3.0]: https://github.com/aicers/frontary/compare/0.2.0...0.3.0
[0.2.0]: https://github.com/aicers/frontary/compare/0.1.1...0.2.0
[0.1.1]: https://github.com/aicers/frontary/compare/0.1.0...0.1.1
[0.1.0]: https://github.com/aicers/frontary/tree/0.1.0<|MERGE_RESOLUTION|>--- conflicted
+++ resolved
@@ -9,11 +9,8 @@
 
 ### Changed
 
-<<<<<<< HEAD
-- Changed margin between `CheckBox`.
-=======
+- Adjusted the space between `CheckBox` items.
 - Replaced `Png` images with `Svg` images for Clumit theme.
->>>>>>> 44165b86
 
 ## [0.9.2] - 2024-10-07
 
